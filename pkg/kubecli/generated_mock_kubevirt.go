// Automatically generated by MockGen. DO NOT EDIT!
// Source: kubevirt.go

package kubecli

import (
	gomock "github.com/golang/mock/gomock"
	v1 "k8s.io/apimachinery/pkg/apis/meta/v1"
	types "k8s.io/apimachinery/pkg/types"
	discovery "k8s.io/client-go/discovery"
	v1alpha1 "k8s.io/client-go/kubernetes/typed/admissionregistration/v1alpha1"
	v1beta1 "k8s.io/client-go/kubernetes/typed/admissionregistration/v1beta1"
	v10 "k8s.io/client-go/kubernetes/typed/apps/v1"
	v1beta10 "k8s.io/client-go/kubernetes/typed/apps/v1beta1"
	v1beta2 "k8s.io/client-go/kubernetes/typed/apps/v1beta2"
	v11 "k8s.io/client-go/kubernetes/typed/authentication/v1"
	v1beta11 "k8s.io/client-go/kubernetes/typed/authentication/v1beta1"
	v12 "k8s.io/client-go/kubernetes/typed/authorization/v1"
	v1beta12 "k8s.io/client-go/kubernetes/typed/authorization/v1beta1"
	v13 "k8s.io/client-go/kubernetes/typed/autoscaling/v1"
	v2beta1 "k8s.io/client-go/kubernetes/typed/autoscaling/v2beta1"
	v14 "k8s.io/client-go/kubernetes/typed/batch/v1"
	v1beta13 "k8s.io/client-go/kubernetes/typed/batch/v1beta1"
	v2alpha1 "k8s.io/client-go/kubernetes/typed/batch/v2alpha1"
	v1beta14 "k8s.io/client-go/kubernetes/typed/certificates/v1beta1"
	v15 "k8s.io/client-go/kubernetes/typed/core/v1"
	v1beta15 "k8s.io/client-go/kubernetes/typed/events/v1beta1"
	v1beta16 "k8s.io/client-go/kubernetes/typed/extensions/v1beta1"
	v16 "k8s.io/client-go/kubernetes/typed/networking/v1"
	v1beta17 "k8s.io/client-go/kubernetes/typed/policy/v1beta1"
	v17 "k8s.io/client-go/kubernetes/typed/rbac/v1"
	v1alpha10 "k8s.io/client-go/kubernetes/typed/rbac/v1alpha1"
	v1beta18 "k8s.io/client-go/kubernetes/typed/rbac/v1beta1"
	v1alpha11 "k8s.io/client-go/kubernetes/typed/scheduling/v1alpha1"
	v1alpha12 "k8s.io/client-go/kubernetes/typed/settings/v1alpha1"
	v18 "k8s.io/client-go/kubernetes/typed/storage/v1"
	v1alpha13 "k8s.io/client-go/kubernetes/typed/storage/v1alpha1"
	v1beta19 "k8s.io/client-go/kubernetes/typed/storage/v1beta1"
	rest "k8s.io/client-go/rest"

	v19 "kubevirt.io/kubevirt/pkg/api/v1"
)

// Mock of KubevirtClient interface
type MockKubevirtClient struct {
	ctrl     *gomock.Controller
	recorder *_MockKubevirtClientRecorder
}

// Recorder for MockKubevirtClient (not exported)
type _MockKubevirtClientRecorder struct {
	mock *MockKubevirtClient
}

func NewMockKubevirtClient(ctrl *gomock.Controller) *MockKubevirtClient {
	mock := &MockKubevirtClient{ctrl: ctrl}
	mock.recorder = &_MockKubevirtClientRecorder{mock}
	return mock
}

func (_m *MockKubevirtClient) EXPECT() *_MockKubevirtClientRecorder {
	return _m.recorder
}

func (_m *MockKubevirtClient) VirtualMachineInstance(namespace string) VirtualMachineInstanceInterface {
	ret := _m.ctrl.Call(_m, "VirtualMachineInstance", namespace)
	ret0, _ := ret[0].(VirtualMachineInstanceInterface)
	return ret0
}

func (_mr *_MockKubevirtClientRecorder) VirtualMachineInstance(arg0 interface{}) *gomock.Call {
	return _mr.mock.ctrl.RecordCall(_mr.mock, "VirtualMachineInstance", arg0)
}

func (_m *MockKubevirtClient) ReplicaSet(namespace string) ReplicaSetInterface {
	ret := _m.ctrl.Call(_m, "ReplicaSet", namespace)
	ret0, _ := ret[0].(ReplicaSetInterface)
	return ret0
}

func (_mr *_MockKubevirtClientRecorder) ReplicaSet(arg0 interface{}) *gomock.Call {
	return _mr.mock.ctrl.RecordCall(_mr.mock, "ReplicaSet", arg0)
}

func (_m *MockKubevirtClient) VirtualMachine(namespace string) VirtualMachineInterface {
	ret := _m.ctrl.Call(_m, "VirtualMachine", namespace)
	ret0, _ := ret[0].(VirtualMachineInterface)
	return ret0
}

func (_mr *_MockKubevirtClientRecorder) VirtualMachine(arg0 interface{}) *gomock.Call {
	return _mr.mock.ctrl.RecordCall(_mr.mock, "VirtualMachine", arg0)
}

func (_m *MockKubevirtClient) ServerVersion() *ServerVersion {
	ret := _m.ctrl.Call(_m, "ServerVersion")
	ret0, _ := ret[0].(*ServerVersion)
	return ret0
}

func (_mr *_MockKubevirtClientRecorder) ServerVersion() *gomock.Call {
	return _mr.mock.ctrl.RecordCall(_mr.mock, "ServerVersion")
}

func (_m *MockKubevirtClient) RestClient() *rest.RESTClient {
	ret := _m.ctrl.Call(_m, "RestClient")
	ret0, _ := ret[0].(*rest.RESTClient)
	return ret0
}

func (_mr *_MockKubevirtClientRecorder) RestClient() *gomock.Call {
	return _mr.mock.ctrl.RecordCall(_mr.mock, "RestClient")
}

func (_m *MockKubevirtClient) Discovery() discovery.DiscoveryInterface {
	ret := _m.ctrl.Call(_m, "Discovery")
	ret0, _ := ret[0].(discovery.DiscoveryInterface)
	return ret0
}

func (_mr *_MockKubevirtClientRecorder) Discovery() *gomock.Call {
	return _mr.mock.ctrl.RecordCall(_mr.mock, "Discovery")
}

func (_m *MockKubevirtClient) AdmissionregistrationV1alpha1() v1alpha1.AdmissionregistrationV1alpha1Interface {
	ret := _m.ctrl.Call(_m, "AdmissionregistrationV1alpha1")
	ret0, _ := ret[0].(v1alpha1.AdmissionregistrationV1alpha1Interface)
	return ret0
}

func (_mr *_MockKubevirtClientRecorder) AdmissionregistrationV1alpha1() *gomock.Call {
	return _mr.mock.ctrl.RecordCall(_mr.mock, "AdmissionregistrationV1alpha1")
}

func (_m *MockKubevirtClient) AdmissionregistrationV1beta1() v1beta1.AdmissionregistrationV1beta1Interface {
	ret := _m.ctrl.Call(_m, "AdmissionregistrationV1beta1")
	ret0, _ := ret[0].(v1beta1.AdmissionregistrationV1beta1Interface)
	return ret0
}

func (_mr *_MockKubevirtClientRecorder) AdmissionregistrationV1beta1() *gomock.Call {
	return _mr.mock.ctrl.RecordCall(_mr.mock, "AdmissionregistrationV1beta1")
}

func (_m *MockKubevirtClient) Admissionregistration() v1beta1.AdmissionregistrationV1beta1Interface {
	ret := _m.ctrl.Call(_m, "Admissionregistration")
	ret0, _ := ret[0].(v1beta1.AdmissionregistrationV1beta1Interface)
	return ret0
}

func (_mr *_MockKubevirtClientRecorder) Admissionregistration() *gomock.Call {
	return _mr.mock.ctrl.RecordCall(_mr.mock, "Admissionregistration")
}

func (_m *MockKubevirtClient) AppsV1beta1() v1beta10.AppsV1beta1Interface {
	ret := _m.ctrl.Call(_m, "AppsV1beta1")
	ret0, _ := ret[0].(v1beta10.AppsV1beta1Interface)
	return ret0
}

func (_mr *_MockKubevirtClientRecorder) AppsV1beta1() *gomock.Call {
	return _mr.mock.ctrl.RecordCall(_mr.mock, "AppsV1beta1")
}

func (_m *MockKubevirtClient) AppsV1beta2() v1beta2.AppsV1beta2Interface {
	ret := _m.ctrl.Call(_m, "AppsV1beta2")
	ret0, _ := ret[0].(v1beta2.AppsV1beta2Interface)
	return ret0
}

func (_mr *_MockKubevirtClientRecorder) AppsV1beta2() *gomock.Call {
	return _mr.mock.ctrl.RecordCall(_mr.mock, "AppsV1beta2")
}

func (_m *MockKubevirtClient) AppsV1() v10.AppsV1Interface {
	ret := _m.ctrl.Call(_m, "AppsV1")
	ret0, _ := ret[0].(v10.AppsV1Interface)
	return ret0
}

func (_mr *_MockKubevirtClientRecorder) AppsV1() *gomock.Call {
	return _mr.mock.ctrl.RecordCall(_mr.mock, "AppsV1")
}

func (_m *MockKubevirtClient) Apps() v10.AppsV1Interface {
	ret := _m.ctrl.Call(_m, "Apps")
	ret0, _ := ret[0].(v10.AppsV1Interface)
	return ret0
}

func (_mr *_MockKubevirtClientRecorder) Apps() *gomock.Call {
	return _mr.mock.ctrl.RecordCall(_mr.mock, "Apps")
}

func (_m *MockKubevirtClient) AuthenticationV1() v11.AuthenticationV1Interface {
	ret := _m.ctrl.Call(_m, "AuthenticationV1")
	ret0, _ := ret[0].(v11.AuthenticationV1Interface)
	return ret0
}

func (_mr *_MockKubevirtClientRecorder) AuthenticationV1() *gomock.Call {
	return _mr.mock.ctrl.RecordCall(_mr.mock, "AuthenticationV1")
}

func (_m *MockKubevirtClient) Authentication() v11.AuthenticationV1Interface {
	ret := _m.ctrl.Call(_m, "Authentication")
	ret0, _ := ret[0].(v11.AuthenticationV1Interface)
	return ret0
}

func (_mr *_MockKubevirtClientRecorder) Authentication() *gomock.Call {
	return _mr.mock.ctrl.RecordCall(_mr.mock, "Authentication")
}

func (_m *MockKubevirtClient) AuthenticationV1beta1() v1beta11.AuthenticationV1beta1Interface {
	ret := _m.ctrl.Call(_m, "AuthenticationV1beta1")
	ret0, _ := ret[0].(v1beta11.AuthenticationV1beta1Interface)
	return ret0
}

func (_mr *_MockKubevirtClientRecorder) AuthenticationV1beta1() *gomock.Call {
	return _mr.mock.ctrl.RecordCall(_mr.mock, "AuthenticationV1beta1")
}

func (_m *MockKubevirtClient) AuthorizationV1() v12.AuthorizationV1Interface {
	ret := _m.ctrl.Call(_m, "AuthorizationV1")
	ret0, _ := ret[0].(v12.AuthorizationV1Interface)
	return ret0
}

func (_mr *_MockKubevirtClientRecorder) AuthorizationV1() *gomock.Call {
	return _mr.mock.ctrl.RecordCall(_mr.mock, "AuthorizationV1")
}

func (_m *MockKubevirtClient) Authorization() v12.AuthorizationV1Interface {
	ret := _m.ctrl.Call(_m, "Authorization")
	ret0, _ := ret[0].(v12.AuthorizationV1Interface)
	return ret0
}

func (_mr *_MockKubevirtClientRecorder) Authorization() *gomock.Call {
	return _mr.mock.ctrl.RecordCall(_mr.mock, "Authorization")
}

func (_m *MockKubevirtClient) AuthorizationV1beta1() v1beta12.AuthorizationV1beta1Interface {
	ret := _m.ctrl.Call(_m, "AuthorizationV1beta1")
	ret0, _ := ret[0].(v1beta12.AuthorizationV1beta1Interface)
	return ret0
}

func (_mr *_MockKubevirtClientRecorder) AuthorizationV1beta1() *gomock.Call {
	return _mr.mock.ctrl.RecordCall(_mr.mock, "AuthorizationV1beta1")
}

func (_m *MockKubevirtClient) AutoscalingV1() v13.AutoscalingV1Interface {
	ret := _m.ctrl.Call(_m, "AutoscalingV1")
	ret0, _ := ret[0].(v13.AutoscalingV1Interface)
	return ret0
}

func (_mr *_MockKubevirtClientRecorder) AutoscalingV1() *gomock.Call {
	return _mr.mock.ctrl.RecordCall(_mr.mock, "AutoscalingV1")
}

func (_m *MockKubevirtClient) Autoscaling() v13.AutoscalingV1Interface {
	ret := _m.ctrl.Call(_m, "Autoscaling")
	ret0, _ := ret[0].(v13.AutoscalingV1Interface)
	return ret0
}

func (_mr *_MockKubevirtClientRecorder) Autoscaling() *gomock.Call {
	return _mr.mock.ctrl.RecordCall(_mr.mock, "Autoscaling")
}

func (_m *MockKubevirtClient) AutoscalingV2beta1() v2beta1.AutoscalingV2beta1Interface {
	ret := _m.ctrl.Call(_m, "AutoscalingV2beta1")
	ret0, _ := ret[0].(v2beta1.AutoscalingV2beta1Interface)
	return ret0
}

func (_mr *_MockKubevirtClientRecorder) AutoscalingV2beta1() *gomock.Call {
	return _mr.mock.ctrl.RecordCall(_mr.mock, "AutoscalingV2beta1")
}

func (_m *MockKubevirtClient) BatchV1() v14.BatchV1Interface {
	ret := _m.ctrl.Call(_m, "BatchV1")
	ret0, _ := ret[0].(v14.BatchV1Interface)
	return ret0
}

func (_mr *_MockKubevirtClientRecorder) BatchV1() *gomock.Call {
	return _mr.mock.ctrl.RecordCall(_mr.mock, "BatchV1")
}

func (_m *MockKubevirtClient) Batch() v14.BatchV1Interface {
	ret := _m.ctrl.Call(_m, "Batch")
	ret0, _ := ret[0].(v14.BatchV1Interface)
	return ret0
}

func (_mr *_MockKubevirtClientRecorder) Batch() *gomock.Call {
	return _mr.mock.ctrl.RecordCall(_mr.mock, "Batch")
}

func (_m *MockKubevirtClient) BatchV1beta1() v1beta13.BatchV1beta1Interface {
	ret := _m.ctrl.Call(_m, "BatchV1beta1")
	ret0, _ := ret[0].(v1beta13.BatchV1beta1Interface)
	return ret0
}

func (_mr *_MockKubevirtClientRecorder) BatchV1beta1() *gomock.Call {
	return _mr.mock.ctrl.RecordCall(_mr.mock, "BatchV1beta1")
}

func (_m *MockKubevirtClient) BatchV2alpha1() v2alpha1.BatchV2alpha1Interface {
	ret := _m.ctrl.Call(_m, "BatchV2alpha1")
	ret0, _ := ret[0].(v2alpha1.BatchV2alpha1Interface)
	return ret0
}

func (_mr *_MockKubevirtClientRecorder) BatchV2alpha1() *gomock.Call {
	return _mr.mock.ctrl.RecordCall(_mr.mock, "BatchV2alpha1")
}

func (_m *MockKubevirtClient) CertificatesV1beta1() v1beta14.CertificatesV1beta1Interface {
	ret := _m.ctrl.Call(_m, "CertificatesV1beta1")
	ret0, _ := ret[0].(v1beta14.CertificatesV1beta1Interface)
	return ret0
}

func (_mr *_MockKubevirtClientRecorder) CertificatesV1beta1() *gomock.Call {
	return _mr.mock.ctrl.RecordCall(_mr.mock, "CertificatesV1beta1")
}

func (_m *MockKubevirtClient) Certificates() v1beta14.CertificatesV1beta1Interface {
	ret := _m.ctrl.Call(_m, "Certificates")
	ret0, _ := ret[0].(v1beta14.CertificatesV1beta1Interface)
	return ret0
}

func (_mr *_MockKubevirtClientRecorder) Certificates() *gomock.Call {
	return _mr.mock.ctrl.RecordCall(_mr.mock, "Certificates")
}

func (_m *MockKubevirtClient) CoreV1() v15.CoreV1Interface {
	ret := _m.ctrl.Call(_m, "CoreV1")
	ret0, _ := ret[0].(v15.CoreV1Interface)
	return ret0
}

func (_mr *_MockKubevirtClientRecorder) CoreV1() *gomock.Call {
	return _mr.mock.ctrl.RecordCall(_mr.mock, "CoreV1")
}

func (_m *MockKubevirtClient) Core() v15.CoreV1Interface {
	ret := _m.ctrl.Call(_m, "Core")
	ret0, _ := ret[0].(v15.CoreV1Interface)
	return ret0
}

func (_mr *_MockKubevirtClientRecorder) Core() *gomock.Call {
	return _mr.mock.ctrl.RecordCall(_mr.mock, "Core")
}

func (_m *MockKubevirtClient) EventsV1beta1() v1beta15.EventsV1beta1Interface {
	ret := _m.ctrl.Call(_m, "EventsV1beta1")
	ret0, _ := ret[0].(v1beta15.EventsV1beta1Interface)
	return ret0
}

func (_mr *_MockKubevirtClientRecorder) EventsV1beta1() *gomock.Call {
	return _mr.mock.ctrl.RecordCall(_mr.mock, "EventsV1beta1")
}

func (_m *MockKubevirtClient) Events() v1beta15.EventsV1beta1Interface {
	ret := _m.ctrl.Call(_m, "Events")
	ret0, _ := ret[0].(v1beta15.EventsV1beta1Interface)
	return ret0
}

func (_mr *_MockKubevirtClientRecorder) Events() *gomock.Call {
	return _mr.mock.ctrl.RecordCall(_mr.mock, "Events")
}

func (_m *MockKubevirtClient) ExtensionsV1beta1() v1beta16.ExtensionsV1beta1Interface {
	ret := _m.ctrl.Call(_m, "ExtensionsV1beta1")
	ret0, _ := ret[0].(v1beta16.ExtensionsV1beta1Interface)
	return ret0
}

func (_mr *_MockKubevirtClientRecorder) ExtensionsV1beta1() *gomock.Call {
	return _mr.mock.ctrl.RecordCall(_mr.mock, "ExtensionsV1beta1")
}

func (_m *MockKubevirtClient) Extensions() v1beta16.ExtensionsV1beta1Interface {
	ret := _m.ctrl.Call(_m, "Extensions")
	ret0, _ := ret[0].(v1beta16.ExtensionsV1beta1Interface)
	return ret0
}

func (_mr *_MockKubevirtClientRecorder) Extensions() *gomock.Call {
	return _mr.mock.ctrl.RecordCall(_mr.mock, "Extensions")
}

func (_m *MockKubevirtClient) NetworkingV1() v16.NetworkingV1Interface {
	ret := _m.ctrl.Call(_m, "NetworkingV1")
	ret0, _ := ret[0].(v16.NetworkingV1Interface)
	return ret0
}

func (_mr *_MockKubevirtClientRecorder) NetworkingV1() *gomock.Call {
	return _mr.mock.ctrl.RecordCall(_mr.mock, "NetworkingV1")
}

func (_m *MockKubevirtClient) Networking() v16.NetworkingV1Interface {
	ret := _m.ctrl.Call(_m, "Networking")
	ret0, _ := ret[0].(v16.NetworkingV1Interface)
	return ret0
}

func (_mr *_MockKubevirtClientRecorder) Networking() *gomock.Call {
	return _mr.mock.ctrl.RecordCall(_mr.mock, "Networking")
}

func (_m *MockKubevirtClient) PolicyV1beta1() v1beta17.PolicyV1beta1Interface {
	ret := _m.ctrl.Call(_m, "PolicyV1beta1")
	ret0, _ := ret[0].(v1beta17.PolicyV1beta1Interface)
	return ret0
}

func (_mr *_MockKubevirtClientRecorder) PolicyV1beta1() *gomock.Call {
	return _mr.mock.ctrl.RecordCall(_mr.mock, "PolicyV1beta1")
}

func (_m *MockKubevirtClient) Policy() v1beta17.PolicyV1beta1Interface {
	ret := _m.ctrl.Call(_m, "Policy")
	ret0, _ := ret[0].(v1beta17.PolicyV1beta1Interface)
	return ret0
}

func (_mr *_MockKubevirtClientRecorder) Policy() *gomock.Call {
	return _mr.mock.ctrl.RecordCall(_mr.mock, "Policy")
}

func (_m *MockKubevirtClient) RbacV1() v17.RbacV1Interface {
	ret := _m.ctrl.Call(_m, "RbacV1")
	ret0, _ := ret[0].(v17.RbacV1Interface)
	return ret0
}

func (_mr *_MockKubevirtClientRecorder) RbacV1() *gomock.Call {
	return _mr.mock.ctrl.RecordCall(_mr.mock, "RbacV1")
}

func (_m *MockKubevirtClient) Rbac() v17.RbacV1Interface {
	ret := _m.ctrl.Call(_m, "Rbac")
	ret0, _ := ret[0].(v17.RbacV1Interface)
	return ret0
}

func (_mr *_MockKubevirtClientRecorder) Rbac() *gomock.Call {
	return _mr.mock.ctrl.RecordCall(_mr.mock, "Rbac")
}

func (_m *MockKubevirtClient) RbacV1beta1() v1beta18.RbacV1beta1Interface {
	ret := _m.ctrl.Call(_m, "RbacV1beta1")
	ret0, _ := ret[0].(v1beta18.RbacV1beta1Interface)
	return ret0
}

func (_mr *_MockKubevirtClientRecorder) RbacV1beta1() *gomock.Call {
	return _mr.mock.ctrl.RecordCall(_mr.mock, "RbacV1beta1")
}

func (_m *MockKubevirtClient) RbacV1alpha1() v1alpha10.RbacV1alpha1Interface {
	ret := _m.ctrl.Call(_m, "RbacV1alpha1")
	ret0, _ := ret[0].(v1alpha10.RbacV1alpha1Interface)
	return ret0
}

func (_mr *_MockKubevirtClientRecorder) RbacV1alpha1() *gomock.Call {
	return _mr.mock.ctrl.RecordCall(_mr.mock, "RbacV1alpha1")
}

func (_m *MockKubevirtClient) SchedulingV1alpha1() v1alpha11.SchedulingV1alpha1Interface {
	ret := _m.ctrl.Call(_m, "SchedulingV1alpha1")
	ret0, _ := ret[0].(v1alpha11.SchedulingV1alpha1Interface)
	return ret0
}

func (_mr *_MockKubevirtClientRecorder) SchedulingV1alpha1() *gomock.Call {
	return _mr.mock.ctrl.RecordCall(_mr.mock, "SchedulingV1alpha1")
}

func (_m *MockKubevirtClient) Scheduling() v1alpha11.SchedulingV1alpha1Interface {
	ret := _m.ctrl.Call(_m, "Scheduling")
	ret0, _ := ret[0].(v1alpha11.SchedulingV1alpha1Interface)
	return ret0
}

func (_mr *_MockKubevirtClientRecorder) Scheduling() *gomock.Call {
	return _mr.mock.ctrl.RecordCall(_mr.mock, "Scheduling")
}

func (_m *MockKubevirtClient) SettingsV1alpha1() v1alpha12.SettingsV1alpha1Interface {
	ret := _m.ctrl.Call(_m, "SettingsV1alpha1")
	ret0, _ := ret[0].(v1alpha12.SettingsV1alpha1Interface)
	return ret0
}

func (_mr *_MockKubevirtClientRecorder) SettingsV1alpha1() *gomock.Call {
	return _mr.mock.ctrl.RecordCall(_mr.mock, "SettingsV1alpha1")
}

func (_m *MockKubevirtClient) Settings() v1alpha12.SettingsV1alpha1Interface {
	ret := _m.ctrl.Call(_m, "Settings")
	ret0, _ := ret[0].(v1alpha12.SettingsV1alpha1Interface)
	return ret0
}

func (_mr *_MockKubevirtClientRecorder) Settings() *gomock.Call {
	return _mr.mock.ctrl.RecordCall(_mr.mock, "Settings")
}

func (_m *MockKubevirtClient) StorageV1beta1() v1beta19.StorageV1beta1Interface {
	ret := _m.ctrl.Call(_m, "StorageV1beta1")
	ret0, _ := ret[0].(v1beta19.StorageV1beta1Interface)
	return ret0
}

func (_mr *_MockKubevirtClientRecorder) StorageV1beta1() *gomock.Call {
	return _mr.mock.ctrl.RecordCall(_mr.mock, "StorageV1beta1")
}

func (_m *MockKubevirtClient) StorageV1() v18.StorageV1Interface {
	ret := _m.ctrl.Call(_m, "StorageV1")
	ret0, _ := ret[0].(v18.StorageV1Interface)
	return ret0
}

func (_mr *_MockKubevirtClientRecorder) StorageV1() *gomock.Call {
	return _mr.mock.ctrl.RecordCall(_mr.mock, "StorageV1")
}

func (_m *MockKubevirtClient) Storage() v18.StorageV1Interface {
	ret := _m.ctrl.Call(_m, "Storage")
	ret0, _ := ret[0].(v18.StorageV1Interface)
	return ret0
}

func (_mr *_MockKubevirtClientRecorder) Storage() *gomock.Call {
	return _mr.mock.ctrl.RecordCall(_mr.mock, "Storage")
}

func (_m *MockKubevirtClient) StorageV1alpha1() v1alpha13.StorageV1alpha1Interface {
	ret := _m.ctrl.Call(_m, "StorageV1alpha1")
	ret0, _ := ret[0].(v1alpha13.StorageV1alpha1Interface)
	return ret0
}

func (_mr *_MockKubevirtClientRecorder) StorageV1alpha1() *gomock.Call {
	return _mr.mock.ctrl.RecordCall(_mr.mock, "StorageV1alpha1")
}

<<<<<<< HEAD
// Mock of VirtualMachineInstanceInterface interface
type MockVirtualMachineInstanceInterface struct {
=======
// Mock of StreamInterface interface
type MockStreamInterface struct {
	ctrl     *gomock.Controller
	recorder *_MockStreamInterfaceRecorder
}

// Recorder for MockStreamInterface (not exported)
type _MockStreamInterfaceRecorder struct {
	mock *MockStreamInterface
}

func NewMockStreamInterface(ctrl *gomock.Controller) *MockStreamInterface {
	mock := &MockStreamInterface{ctrl: ctrl}
	mock.recorder = &_MockStreamInterfaceRecorder{mock}
	return mock
}

func (_m *MockStreamInterface) EXPECT() *_MockStreamInterfaceRecorder {
	return _m.recorder
}

func (_m *MockStreamInterface) Stream(options StreamOptions) error {
	ret := _m.ctrl.Call(_m, "Stream", options)
	ret0, _ := ret[0].(error)
	return ret0
}

func (_mr *_MockStreamInterfaceRecorder) Stream(arg0 interface{}) *gomock.Call {
	return _mr.mock.ctrl.RecordCall(_mr.mock, "Stream", arg0)
}

// Mock of VMInterface interface
type MockVMInterface struct {
>>>>>>> 97698ac9
	ctrl     *gomock.Controller
	recorder *_MockVirtualMachineInstanceInterfaceRecorder
}

// Recorder for MockVirtualMachineInstanceInterface (not exported)
type _MockVirtualMachineInstanceInterfaceRecorder struct {
	mock *MockVirtualMachineInstanceInterface
}

func NewMockVirtualMachineInstanceInterface(ctrl *gomock.Controller) *MockVirtualMachineInstanceInterface {
	mock := &MockVirtualMachineInstanceInterface{ctrl: ctrl}
	mock.recorder = &_MockVirtualMachineInstanceInterfaceRecorder{mock}
	return mock
}

func (_m *MockVirtualMachineInstanceInterface) EXPECT() *_MockVirtualMachineInstanceInterfaceRecorder {
	return _m.recorder
}

func (_m *MockVirtualMachineInstanceInterface) Get(name string, options v1.GetOptions) (*v19.VirtualMachineInstance, error) {
	ret := _m.ctrl.Call(_m, "Get", name, options)
	ret0, _ := ret[0].(*v19.VirtualMachineInstance)
	ret1, _ := ret[1].(error)
	return ret0, ret1
}

func (_mr *_MockVirtualMachineInstanceInterfaceRecorder) Get(arg0, arg1 interface{}) *gomock.Call {
	return _mr.mock.ctrl.RecordCall(_mr.mock, "Get", arg0, arg1)
}

func (_m *MockVirtualMachineInstanceInterface) List(opts v1.ListOptions) (*v19.VirtualMachineInstanceList, error) {
	ret := _m.ctrl.Call(_m, "List", opts)
	ret0, _ := ret[0].(*v19.VirtualMachineInstanceList)
	ret1, _ := ret[1].(error)
	return ret0, ret1
}

func (_mr *_MockVirtualMachineInstanceInterfaceRecorder) List(arg0 interface{}) *gomock.Call {
	return _mr.mock.ctrl.RecordCall(_mr.mock, "List", arg0)
}

func (_m *MockVirtualMachineInstanceInterface) Create(_param0 *v19.VirtualMachineInstance) (*v19.VirtualMachineInstance, error) {
	ret := _m.ctrl.Call(_m, "Create", _param0)
	ret0, _ := ret[0].(*v19.VirtualMachineInstance)
	ret1, _ := ret[1].(error)
	return ret0, ret1
}

func (_mr *_MockVirtualMachineInstanceInterfaceRecorder) Create(arg0 interface{}) *gomock.Call {
	return _mr.mock.ctrl.RecordCall(_mr.mock, "Create", arg0)
}

func (_m *MockVirtualMachineInstanceInterface) Update(_param0 *v19.VirtualMachineInstance) (*v19.VirtualMachineInstance, error) {
	ret := _m.ctrl.Call(_m, "Update", _param0)
	ret0, _ := ret[0].(*v19.VirtualMachineInstance)
	ret1, _ := ret[1].(error)
	return ret0, ret1
}

func (_mr *_MockVirtualMachineInstanceInterfaceRecorder) Update(arg0 interface{}) *gomock.Call {
	return _mr.mock.ctrl.RecordCall(_mr.mock, "Update", arg0)
}

func (_m *MockVirtualMachineInstanceInterface) Delete(name string, options *v1.DeleteOptions) error {
	ret := _m.ctrl.Call(_m, "Delete", name, options)
	ret0, _ := ret[0].(error)
	return ret0
}

func (_mr *_MockVirtualMachineInstanceInterfaceRecorder) Delete(arg0, arg1 interface{}) *gomock.Call {
	return _mr.mock.ctrl.RecordCall(_mr.mock, "Delete", arg0, arg1)
}

func (_m *MockVirtualMachineInstanceInterface) Patch(name string, pt types.PatchType, data []byte, subresources ...string) (*v19.VirtualMachineInstance, error) {
	_s := []interface{}{name, pt, data}
	for _, _x := range subresources {
		_s = append(_s, _x)
	}
	ret := _m.ctrl.Call(_m, "Patch", _s...)
	ret0, _ := ret[0].(*v19.VirtualMachineInstance)
	ret1, _ := ret[1].(error)
	return ret0, ret1
}

func (_mr *_MockVirtualMachineInstanceInterfaceRecorder) Patch(arg0, arg1, arg2 interface{}, arg3 ...interface{}) *gomock.Call {
	_s := append([]interface{}{arg0, arg1, arg2}, arg3...)
	return _mr.mock.ctrl.RecordCall(_mr.mock, "Patch", _s...)
}

<<<<<<< HEAD
func (_m *MockVirtualMachineInstanceInterface) SerialConsole(name string, in io.Reader, out io.Writer) error {
	ret := _m.ctrl.Call(_m, "SerialConsole", name, in, out)
	ret0, _ := ret[0].(error)
	return ret0
}

func (_mr *_MockVirtualMachineInstanceInterfaceRecorder) SerialConsole(arg0, arg1, arg2 interface{}) *gomock.Call {
	return _mr.mock.ctrl.RecordCall(_mr.mock, "SerialConsole", arg0, arg1, arg2)
}

func (_m *MockVirtualMachineInstanceInterface) VNC(name string, in io.Reader, out io.Writer) error {
	ret := _m.ctrl.Call(_m, "VNC", name, in, out)
	ret0, _ := ret[0].(error)
	return ret0
}

func (_mr *_MockVirtualMachineInstanceInterfaceRecorder) VNC(arg0, arg1, arg2 interface{}) *gomock.Call {
	return _mr.mock.ctrl.RecordCall(_mr.mock, "VNC", arg0, arg1, arg2)
=======
func (_m *MockVMInterface) SerialConsole(name string) (StreamInterface, error) {
	ret := _m.ctrl.Call(_m, "SerialConsole", name)
	ret0, _ := ret[0].(StreamInterface)
	ret1, _ := ret[1].(error)
	return ret0, ret1
}

func (_mr *_MockVMInterfaceRecorder) SerialConsole(arg0 interface{}) *gomock.Call {
	return _mr.mock.ctrl.RecordCall(_mr.mock, "SerialConsole", arg0)
}

func (_m *MockVMInterface) VNC(name string) (StreamInterface, error) {
	ret := _m.ctrl.Call(_m, "VNC", name)
	ret0, _ := ret[0].(StreamInterface)
	ret1, _ := ret[1].(error)
	return ret0, ret1
}

func (_mr *_MockVMInterfaceRecorder) VNC(arg0 interface{}) *gomock.Call {
	return _mr.mock.ctrl.RecordCall(_mr.mock, "VNC", arg0)
>>>>>>> 97698ac9
}

// Mock of ReplicaSetInterface interface
type MockReplicaSetInterface struct {
	ctrl     *gomock.Controller
	recorder *_MockReplicaSetInterfaceRecorder
}

// Recorder for MockReplicaSetInterface (not exported)
type _MockReplicaSetInterfaceRecorder struct {
	mock *MockReplicaSetInterface
}

func NewMockReplicaSetInterface(ctrl *gomock.Controller) *MockReplicaSetInterface {
	mock := &MockReplicaSetInterface{ctrl: ctrl}
	mock.recorder = &_MockReplicaSetInterfaceRecorder{mock}
	return mock
}

func (_m *MockReplicaSetInterface) EXPECT() *_MockReplicaSetInterfaceRecorder {
	return _m.recorder
}

func (_m *MockReplicaSetInterface) Get(name string, options v1.GetOptions) (*v19.VirtualMachineInstanceReplicaSet, error) {
	ret := _m.ctrl.Call(_m, "Get", name, options)
	ret0, _ := ret[0].(*v19.VirtualMachineInstanceReplicaSet)
	ret1, _ := ret[1].(error)
	return ret0, ret1
}

func (_mr *_MockReplicaSetInterfaceRecorder) Get(arg0, arg1 interface{}) *gomock.Call {
	return _mr.mock.ctrl.RecordCall(_mr.mock, "Get", arg0, arg1)
}

func (_m *MockReplicaSetInterface) List(opts v1.ListOptions) (*v19.VirtualMachineInstanceReplicaSetList, error) {
	ret := _m.ctrl.Call(_m, "List", opts)
	ret0, _ := ret[0].(*v19.VirtualMachineInstanceReplicaSetList)
	ret1, _ := ret[1].(error)
	return ret0, ret1
}

func (_mr *_MockReplicaSetInterfaceRecorder) List(arg0 interface{}) *gomock.Call {
	return _mr.mock.ctrl.RecordCall(_mr.mock, "List", arg0)
}

func (_m *MockReplicaSetInterface) Create(_param0 *v19.VirtualMachineInstanceReplicaSet) (*v19.VirtualMachineInstanceReplicaSet, error) {
	ret := _m.ctrl.Call(_m, "Create", _param0)
	ret0, _ := ret[0].(*v19.VirtualMachineInstanceReplicaSet)
	ret1, _ := ret[1].(error)
	return ret0, ret1
}

func (_mr *_MockReplicaSetInterfaceRecorder) Create(arg0 interface{}) *gomock.Call {
	return _mr.mock.ctrl.RecordCall(_mr.mock, "Create", arg0)
}

func (_m *MockReplicaSetInterface) Update(_param0 *v19.VirtualMachineInstanceReplicaSet) (*v19.VirtualMachineInstanceReplicaSet, error) {
	ret := _m.ctrl.Call(_m, "Update", _param0)
	ret0, _ := ret[0].(*v19.VirtualMachineInstanceReplicaSet)
	ret1, _ := ret[1].(error)
	return ret0, ret1
}

func (_mr *_MockReplicaSetInterfaceRecorder) Update(arg0 interface{}) *gomock.Call {
	return _mr.mock.ctrl.RecordCall(_mr.mock, "Update", arg0)
}

func (_m *MockReplicaSetInterface) Delete(name string, options *v1.DeleteOptions) error {
	ret := _m.ctrl.Call(_m, "Delete", name, options)
	ret0, _ := ret[0].(error)
	return ret0
}

func (_mr *_MockReplicaSetInterfaceRecorder) Delete(arg0, arg1 interface{}) *gomock.Call {
	return _mr.mock.ctrl.RecordCall(_mr.mock, "Delete", arg0, arg1)
}

// Mock of VMIPresetInterface interface
type MockVMIPresetInterface struct {
	ctrl     *gomock.Controller
	recorder *_MockVMIPresetInterfaceRecorder
}

// Recorder for MockVMIPresetInterface (not exported)
type _MockVMIPresetInterfaceRecorder struct {
	mock *MockVMIPresetInterface
}

func NewMockVMIPresetInterface(ctrl *gomock.Controller) *MockVMIPresetInterface {
	mock := &MockVMIPresetInterface{ctrl: ctrl}
	mock.recorder = &_MockVMIPresetInterfaceRecorder{mock}
	return mock
}

func (_m *MockVMIPresetInterface) EXPECT() *_MockVMIPresetInterfaceRecorder {
	return _m.recorder
}

func (_m *MockVMIPresetInterface) Get(name string, options v1.GetOptions) (*v19.VirtualMachineInstancePreset, error) {
	ret := _m.ctrl.Call(_m, "Get", name, options)
	ret0, _ := ret[0].(*v19.VirtualMachineInstancePreset)
	ret1, _ := ret[1].(error)
	return ret0, ret1
}

func (_mr *_MockVMIPresetInterfaceRecorder) Get(arg0, arg1 interface{}) *gomock.Call {
	return _mr.mock.ctrl.RecordCall(_mr.mock, "Get", arg0, arg1)
}

func (_m *MockVMIPresetInterface) List(opts v1.ListOptions) (*v19.VirtualMachineInstancePresetList, error) {
	ret := _m.ctrl.Call(_m, "List", opts)
	ret0, _ := ret[0].(*v19.VirtualMachineInstancePresetList)
	ret1, _ := ret[1].(error)
	return ret0, ret1
}

func (_mr *_MockVMIPresetInterfaceRecorder) List(arg0 interface{}) *gomock.Call {
	return _mr.mock.ctrl.RecordCall(_mr.mock, "List", arg0)
}

func (_m *MockVMIPresetInterface) Create(_param0 *v19.VirtualMachineInstancePreset) (*v19.VirtualMachineInstancePreset, error) {
	ret := _m.ctrl.Call(_m, "Create", _param0)
	ret0, _ := ret[0].(*v19.VirtualMachineInstancePreset)
	ret1, _ := ret[1].(error)
	return ret0, ret1
}

func (_mr *_MockVMIPresetInterfaceRecorder) Create(arg0 interface{}) *gomock.Call {
	return _mr.mock.ctrl.RecordCall(_mr.mock, "Create", arg0)
}

func (_m *MockVMIPresetInterface) Update(_param0 *v19.VirtualMachineInstancePreset) (*v19.VirtualMachineInstancePreset, error) {
	ret := _m.ctrl.Call(_m, "Update", _param0)
	ret0, _ := ret[0].(*v19.VirtualMachineInstancePreset)
	ret1, _ := ret[1].(error)
	return ret0, ret1
}

func (_mr *_MockVMIPresetInterfaceRecorder) Update(arg0 interface{}) *gomock.Call {
	return _mr.mock.ctrl.RecordCall(_mr.mock, "Update", arg0)
}

func (_m *MockVMIPresetInterface) Delete(name string, options *v1.DeleteOptions) error {
	ret := _m.ctrl.Call(_m, "Delete", name, options)
	ret0, _ := ret[0].(error)
	return ret0
}

func (_mr *_MockVMIPresetInterfaceRecorder) Delete(arg0, arg1 interface{}) *gomock.Call {
	return _mr.mock.ctrl.RecordCall(_mr.mock, "Delete", arg0, arg1)
}

func (_m *MockVMIPresetInterface) Patch(name string, pt types.PatchType, data []byte, subresources ...string) (*v19.VirtualMachineInstancePreset, error) {
	_s := []interface{}{name, pt, data}
	for _, _x := range subresources {
		_s = append(_s, _x)
	}
	ret := _m.ctrl.Call(_m, "Patch", _s...)
	ret0, _ := ret[0].(*v19.VirtualMachineInstancePreset)
	ret1, _ := ret[1].(error)
	return ret0, ret1
}

func (_mr *_MockVMIPresetInterfaceRecorder) Patch(arg0, arg1, arg2 interface{}, arg3 ...interface{}) *gomock.Call {
	_s := append([]interface{}{arg0, arg1, arg2}, arg3...)
	return _mr.mock.ctrl.RecordCall(_mr.mock, "Patch", _s...)
}

// Mock of VirtualMachineInterface interface
type MockVirtualMachineInterface struct {
	ctrl     *gomock.Controller
	recorder *_MockVirtualMachineInterfaceRecorder
}

// Recorder for MockVirtualMachineInterface (not exported)
type _MockVirtualMachineInterfaceRecorder struct {
	mock *MockVirtualMachineInterface
}

func NewMockVirtualMachineInterface(ctrl *gomock.Controller) *MockVirtualMachineInterface {
	mock := &MockVirtualMachineInterface{ctrl: ctrl}
	mock.recorder = &_MockVirtualMachineInterfaceRecorder{mock}
	return mock
}

func (_m *MockVirtualMachineInterface) EXPECT() *_MockVirtualMachineInterfaceRecorder {
	return _m.recorder
}

<<<<<<< HEAD
func (_m *MockVirtualMachineInterface) Get(name string, options *v1.GetOptions) (*v19.VirtualMachine, error) {
=======
func (_m *MockOfflineVirtualMachineInterface) Get(name string, options v1.GetOptions) (*v19.OfflineVirtualMachine, error) {
>>>>>>> 97698ac9
	ret := _m.ctrl.Call(_m, "Get", name, options)
	ret0, _ := ret[0].(*v19.VirtualMachine)
	ret1, _ := ret[1].(error)
	return ret0, ret1
}

func (_mr *_MockVirtualMachineInterfaceRecorder) Get(arg0, arg1 interface{}) *gomock.Call {
	return _mr.mock.ctrl.RecordCall(_mr.mock, "Get", arg0, arg1)
}

<<<<<<< HEAD
func (_m *MockVirtualMachineInterface) List(opts *v1.ListOptions) (*v19.VirtualMachineList, error) {
=======
func (_m *MockOfflineVirtualMachineInterface) List(opts v1.ListOptions) (*v19.OfflineVirtualMachineList, error) {
>>>>>>> 97698ac9
	ret := _m.ctrl.Call(_m, "List", opts)
	ret0, _ := ret[0].(*v19.VirtualMachineList)
	ret1, _ := ret[1].(error)
	return ret0, ret1
}

func (_mr *_MockVirtualMachineInterfaceRecorder) List(arg0 interface{}) *gomock.Call {
	return _mr.mock.ctrl.RecordCall(_mr.mock, "List", arg0)
}

func (_m *MockVirtualMachineInterface) Create(_param0 *v19.VirtualMachine) (*v19.VirtualMachine, error) {
	ret := _m.ctrl.Call(_m, "Create", _param0)
	ret0, _ := ret[0].(*v19.VirtualMachine)
	ret1, _ := ret[1].(error)
	return ret0, ret1
}

func (_mr *_MockVirtualMachineInterfaceRecorder) Create(arg0 interface{}) *gomock.Call {
	return _mr.mock.ctrl.RecordCall(_mr.mock, "Create", arg0)
}

func (_m *MockVirtualMachineInterface) Update(_param0 *v19.VirtualMachine) (*v19.VirtualMachine, error) {
	ret := _m.ctrl.Call(_m, "Update", _param0)
	ret0, _ := ret[0].(*v19.VirtualMachine)
	ret1, _ := ret[1].(error)
	return ret0, ret1
}

func (_mr *_MockVirtualMachineInterfaceRecorder) Update(arg0 interface{}) *gomock.Call {
	return _mr.mock.ctrl.RecordCall(_mr.mock, "Update", arg0)
}

func (_m *MockVirtualMachineInterface) Delete(name string, options *v1.DeleteOptions) error {
	ret := _m.ctrl.Call(_m, "Delete", name, options)
	ret0, _ := ret[0].(error)
	return ret0
}

func (_mr *_MockVirtualMachineInterfaceRecorder) Delete(arg0, arg1 interface{}) *gomock.Call {
	return _mr.mock.ctrl.RecordCall(_mr.mock, "Delete", arg0, arg1)
}<|MERGE_RESOLUTION|>--- conflicted
+++ resolved
@@ -562,10 +562,6 @@
 	return _mr.mock.ctrl.RecordCall(_mr.mock, "StorageV1alpha1")
 }
 
-<<<<<<< HEAD
-// Mock of VirtualMachineInstanceInterface interface
-type MockVirtualMachineInstanceInterface struct {
-=======
 // Mock of StreamInterface interface
 type MockStreamInterface struct {
 	ctrl     *gomock.Controller
@@ -597,9 +593,8 @@
 	return _mr.mock.ctrl.RecordCall(_mr.mock, "Stream", arg0)
 }
 
-// Mock of VMInterface interface
-type MockVMInterface struct {
->>>>>>> 97698ac9
+// Mock of VirtualMachineInstanceInterface interface
+type MockVirtualMachineInstanceInterface struct {
 	ctrl     *gomock.Controller
 	recorder *_MockVirtualMachineInstanceInterfaceRecorder
 }
@@ -619,7 +614,7 @@
 	return _m.recorder
 }
 
-func (_m *MockVirtualMachineInstanceInterface) Get(name string, options v1.GetOptions) (*v19.VirtualMachineInstance, error) {
+func (_m *MockVirtualMachineInstanceInterface) Get(name string, options *v1.GetOptions) (*v19.VirtualMachineInstance, error) {
 	ret := _m.ctrl.Call(_m, "Get", name, options)
 	ret0, _ := ret[0].(*v19.VirtualMachineInstance)
 	ret1, _ := ret[1].(error)
@@ -630,7 +625,7 @@
 	return _mr.mock.ctrl.RecordCall(_mr.mock, "Get", arg0, arg1)
 }
 
-func (_m *MockVirtualMachineInstanceInterface) List(opts v1.ListOptions) (*v19.VirtualMachineInstanceList, error) {
+func (_m *MockVirtualMachineInstanceInterface) List(opts *v1.ListOptions) (*v19.VirtualMachineInstanceList, error) {
 	ret := _m.ctrl.Call(_m, "List", opts)
 	ret0, _ := ret[0].(*v19.VirtualMachineInstanceList)
 	ret1, _ := ret[1].(error)
@@ -641,8 +636,8 @@
 	return _mr.mock.ctrl.RecordCall(_mr.mock, "List", arg0)
 }
 
-func (_m *MockVirtualMachineInstanceInterface) Create(_param0 *v19.VirtualMachineInstance) (*v19.VirtualMachineInstance, error) {
-	ret := _m.ctrl.Call(_m, "Create", _param0)
+func (_m *MockVirtualMachineInstanceInterface) Create(instance *v19.VirtualMachineInstance) (*v19.VirtualMachineInstance, error) {
+	ret := _m.ctrl.Call(_m, "Create", instance)
 	ret0, _ := ret[0].(*v19.VirtualMachineInstance)
 	ret1, _ := ret[1].(error)
 	return ret0, ret1
@@ -689,47 +684,26 @@
 	return _mr.mock.ctrl.RecordCall(_mr.mock, "Patch", _s...)
 }
 
-<<<<<<< HEAD
-func (_m *MockVirtualMachineInstanceInterface) SerialConsole(name string, in io.Reader, out io.Writer) error {
-	ret := _m.ctrl.Call(_m, "SerialConsole", name, in, out)
-	ret0, _ := ret[0].(error)
-	return ret0
-}
-
-func (_mr *_MockVirtualMachineInstanceInterfaceRecorder) SerialConsole(arg0, arg1, arg2 interface{}) *gomock.Call {
-	return _mr.mock.ctrl.RecordCall(_mr.mock, "SerialConsole", arg0, arg1, arg2)
-}
-
-func (_m *MockVirtualMachineInstanceInterface) VNC(name string, in io.Reader, out io.Writer) error {
-	ret := _m.ctrl.Call(_m, "VNC", name, in, out)
-	ret0, _ := ret[0].(error)
-	return ret0
-}
-
-func (_mr *_MockVirtualMachineInstanceInterfaceRecorder) VNC(arg0, arg1, arg2 interface{}) *gomock.Call {
-	return _mr.mock.ctrl.RecordCall(_mr.mock, "VNC", arg0, arg1, arg2)
-=======
-func (_m *MockVMInterface) SerialConsole(name string) (StreamInterface, error) {
+func (_m *MockVirtualMachineInstanceInterface) SerialConsole(name string) (StreamInterface, error) {
 	ret := _m.ctrl.Call(_m, "SerialConsole", name)
 	ret0, _ := ret[0].(StreamInterface)
 	ret1, _ := ret[1].(error)
 	return ret0, ret1
 }
 
-func (_mr *_MockVMInterfaceRecorder) SerialConsole(arg0 interface{}) *gomock.Call {
+func (_mr *_MockVirtualMachineInstanceInterfaceRecorder) SerialConsole(arg0 interface{}) *gomock.Call {
 	return _mr.mock.ctrl.RecordCall(_mr.mock, "SerialConsole", arg0)
 }
 
-func (_m *MockVMInterface) VNC(name string) (StreamInterface, error) {
+func (_m *MockVirtualMachineInstanceInterface) VNC(name string) (StreamInterface, error) {
 	ret := _m.ctrl.Call(_m, "VNC", name)
 	ret0, _ := ret[0].(StreamInterface)
 	ret1, _ := ret[1].(error)
 	return ret0, ret1
 }
 
-func (_mr *_MockVMInterfaceRecorder) VNC(arg0 interface{}) *gomock.Call {
+func (_mr *_MockVirtualMachineInstanceInterfaceRecorder) VNC(arg0 interface{}) *gomock.Call {
 	return _mr.mock.ctrl.RecordCall(_mr.mock, "VNC", arg0)
->>>>>>> 97698ac9
 }
 
 // Mock of ReplicaSetInterface interface
@@ -919,11 +893,7 @@
 	return _m.recorder
 }
 
-<<<<<<< HEAD
 func (_m *MockVirtualMachineInterface) Get(name string, options *v1.GetOptions) (*v19.VirtualMachine, error) {
-=======
-func (_m *MockOfflineVirtualMachineInterface) Get(name string, options v1.GetOptions) (*v19.OfflineVirtualMachine, error) {
->>>>>>> 97698ac9
 	ret := _m.ctrl.Call(_m, "Get", name, options)
 	ret0, _ := ret[0].(*v19.VirtualMachine)
 	ret1, _ := ret[1].(error)
@@ -934,11 +904,7 @@
 	return _mr.mock.ctrl.RecordCall(_mr.mock, "Get", arg0, arg1)
 }
 
-<<<<<<< HEAD
 func (_m *MockVirtualMachineInterface) List(opts *v1.ListOptions) (*v19.VirtualMachineList, error) {
-=======
-func (_m *MockOfflineVirtualMachineInterface) List(opts v1.ListOptions) (*v19.OfflineVirtualMachineList, error) {
->>>>>>> 97698ac9
 	ret := _m.ctrl.Call(_m, "List", opts)
 	ret0, _ := ret[0].(*v19.VirtualMachineList)
 	ret1, _ := ret[1].(error)
