--- conflicted
+++ resolved
@@ -122,23 +122,8 @@
 			var err error
 
 			newOVM = NewRandomOfflineVirtualMachine(template, running)
-<<<<<<< HEAD
-			Eventually(func() int {
-				ovms, err := virtClient.OfflineVirtualMachine(newOVM.Namespace).List(v12.ListOptions{})
-				Expect(err).ToNot(HaveOccurred())
-				return len(ovms.Items)
-			}, 300*time.Second, 2*time.Second).Should(BeZero())
-
-			Eventually(func() error {
-				newOVM, err = virtClient.OfflineVirtualMachine(tests.NamespaceTestDefault).Create(newOVM)
-				return err
-			}, 300*time.Second, 1*time.Second).ShouldNot(HaveOccurred())
-
-			returnedOVM, err := virtClient.OfflineVirtualMachine(newOVM.Namespace).Get(newOVM.Name, v12.GetOptions{})
-=======
 
 			newOVM, err = virtClient.OfflineVirtualMachine(tests.NamespaceTestDefault).Create(newOVM)
->>>>>>> b80aa209
 			Expect(err).ToNot(HaveOccurred())
 
 			return newOVM
